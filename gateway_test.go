--- conflicted
+++ resolved
@@ -26,13 +26,8 @@
 }
 
 func TestLookup(t *testing.T) {
-<<<<<<< HEAD
-	real := []string{"Ingress", "Service", "VirtualServer"}
-	fake := []string{"Gateway", "Pod"}
-=======
-	real := []string{"Ingress", "Service", "HTTPRoute"}
+	real := []string{"Ingress", "Service", "HTTPRoute", "VirtualServer"}
 	fake := []string{"Pod", "Gateway"}
->>>>>>> 1ef6d2c0
 
 	for _, resource := range real {
 		if found := lookupResource(resource); found == nil {
@@ -187,13 +182,13 @@
 			test.A("svc1.ns1.example.com.	60	IN	A	192.0.1.1"),
 		},
 	},
-<<<<<<< HEAD
 	// Existing VirtualServer | Test 11
 	{
 		Qname: "vs1.example.com", Qtype: dns.TypeA, Rcode: dns.RcodeSuccess,
 		Answer: []dns.RR{
 			test.A("vs1.example.com.	60	IN	A	192.0.0.1"),
-=======
+		},
+	},
 	// basic gateway API lookup
 	{
 		Qname: "domain.gw.example.com.", Qtype: dns.TypeA, Rcode: dns.RcodeSuccess,
@@ -206,7 +201,6 @@
 		Qname: "shadow.example.com.", Qtype: dns.TypeA, Rcode: dns.RcodeSuccess,
 		Answer: []dns.RR{
 			test.A("shadow.example.com.	60	IN	A	192.0.2.4"),
->>>>>>> 1ef6d2c0
 		},
 	},
 }
@@ -266,7 +260,6 @@
 	return results
 }
 
-<<<<<<< HEAD
 var testVirtualServerIndexes = map[string][]net.IP{
 	"vs1.example.com": {net.ParseIP("192.0.0.1")},
 }
@@ -274,7 +267,10 @@
 func testVirtualServerLookup(keys []string) (results []net.IP) {
 	for _, key := range keys {
 		results = append(results, testVirtualServerIndexes[strings.ToLower(key)]...)
-=======
+	}
+	return results
+}
+
 var testHTTPRouteIndexes = map[string][]net.IP{
 	"domain.gw.example.com": {net.ParseIP("192.0.2.1")},
 	"shadow.example.com":    {net.ParseIP("192.0.2.4")},
@@ -283,28 +279,21 @@
 func testHTTPRouteLookup(keys []string) (results []net.IP) {
 	for _, key := range keys {
 		results = append(results, testHTTPRouteIndexes[strings.ToLower(key)]...)
->>>>>>> 1ef6d2c0
-	}
-	return results
-}
-
-<<<<<<< HEAD
-func setupTestLookupFuncs() {
-=======
+	}
+	return results
+}
+
 func setupLookupFuncs() {
->>>>>>> 1ef6d2c0
 	if resource := lookupResource("Ingress"); resource != nil {
 		resource.lookup = testIngressLookup
 	}
 	if resource := lookupResource("Service"); resource != nil {
 		resource.lookup = testServiceLookup
 	}
-<<<<<<< HEAD
 	if resource := lookupResource("VirtualServer"); resource != nil {
 		resource.lookup = testVirtualServerLookup
-=======
+	}
 	if resource := lookupResource("HTTPRoute"); resource != nil {
 		resource.lookup = testHTTPRouteLookup
->>>>>>> 1ef6d2c0
 	}
 }